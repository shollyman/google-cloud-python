--- conflicted
+++ resolved
@@ -315,7 +315,6 @@
     return [Entity.from_protobuf(entity, dataset=self.dataset())
             for entity in entity_pbs]
 
-<<<<<<< HEAD
   def cursor(self):
     """Returns cursor ID
 
@@ -353,7 +352,8 @@
       clone._pb.start_cursor = base64.b64decode(start_cursor)
     if end_cursor:
       clone._pb.end_cursor = base64.b64decode(end_cursor)
-=======
+    return clone
+
   def order(self, *properties):
     """Adds a sort order to the query.
     
@@ -380,5 +380,4 @@
         property_order.property.name = p
         property_order.direction = property_order.ASCENDING
 
->>>>>>> f8989534
     return clone